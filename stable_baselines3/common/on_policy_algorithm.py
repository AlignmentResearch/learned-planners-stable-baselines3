import sys
import time
from typing import Any, Dict, List, Optional, Tuple, Type, TypeVar, Union

import optree as ot
from stable_baselines3.common.pytree_dataclass import OT_NAMESPACE
import torch as th
from gymnasium import spaces

from stable_baselines3.common.base_class import BaseAlgorithm
from stable_baselines3.common.buffers import DictRolloutBuffer, RolloutBuffer
from stable_baselines3.common.callbacks import BaseCallback
from stable_baselines3.common.policies import ActorCriticPolicy
from stable_baselines3.common.type_aliases import GymEnv, MaybeCallback, Schedule, unwrap
from stable_baselines3.common.utils import obs_as_tensor, safe_mean
from stable_baselines3.common.vec_env import VecEnv

SelfOnPolicyAlgorithm = TypeVar("SelfOnPolicyAlgorithm", bound="OnPolicyAlgorithm")


class OnPolicyAlgorithm(BaseAlgorithm):
    """
    The base for On-Policy algorithms (ex: A2C/PPO).

    :param policy: The policy model to use (MlpPolicy, CnnPolicy, ...)
    :param env: The environment to learn from (if registered in Gym, can be str)
    :param learning_rate: The learning rate, it can be a function
        of the current progress remaining (from 1 to 0)
    :param n_steps: The number of steps to run for each environment per update
        (i.e. batch size is n_steps * n_env where n_env is number of environment copies running in parallel)
    :param gamma: Discount factor
    :param gae_lambda: Factor for trade-off of bias vs variance for Generalized Advantage Estimator.
        Equivalent to classic advantage when set to 1.
    :param ent_coef: Entropy coefficient for the loss calculation
    :param vf_coef: Value function coefficient for the loss calculation
    :param max_grad_norm: The maximum value for the gradient clipping
    :param use_sde: Whether to use generalized State Dependent Exploration (gSDE)
        instead of action noise exploration (default: False)
    :param sde_sample_freq: Sample a new noise matrix every n steps when using gSDE
        Default: -1 (only sample at the beginning of the rollout)
    :param stats_window_size: Window size for the rollout logging, specifying the number of episodes to average
        the reported success rate, mean episode length, and mean reward over
    :param tensorboard_log: the log location for tensorboard (if None, no logging)
    :param monitor_wrapper: When creating an environment, whether to wrap it
        or not in a Monitor wrapper.
    :param policy_kwargs: additional arguments to be passed to the policy on creation
    :param verbose: Verbosity level: 0 for no output, 1 for info messages (such as device or wrappers used), 2 for
        debug messages
    :param seed: Seed for the pseudo random generators
    :param device: Device (cpu, cuda, ...) on which the code should be run.
        Setting it to auto, the code will be run on the GPU if possible.
    :param _init_setup_model: Whether or not to build the network at the creation of the instance
    :param supported_action_spaces: The action spaces supported by the algorithm.
    """

    rollout_buffer: RolloutBuffer
    policy: ActorCriticPolicy

    def __init__(
        self,
        policy: Union[str, Type[ActorCriticPolicy]],
        env: Union[GymEnv, str],
        learning_rate: Union[float, Schedule],
        n_steps: int,
        gamma: float,
        gae_lambda: float,
        ent_coef: float,
        vf_coef: float,
        max_grad_norm: float,
        use_sde: bool,
        sde_sample_freq: int,
        stats_window_size: int = 100,
        tensorboard_log: Optional[str] = None,
        monitor_wrapper: bool = True,
        policy_kwargs: Optional[Dict[str, Any]] = None,
        verbose: int = 0,
        seed: Optional[int] = None,
        device: Union[th.device, str] = "auto",
        _init_setup_model: bool = True,
        supported_action_spaces: Optional[Tuple[Type[spaces.Space], ...]] = None,
    ):
        super().__init__(
            policy=policy,
            env=env,
            learning_rate=learning_rate,
            policy_kwargs=policy_kwargs,
            verbose=verbose,
            device=device,
            use_sde=use_sde,
            sde_sample_freq=sde_sample_freq,
            support_multi_env=True,
            seed=seed,
            stats_window_size=stats_window_size,
            tensorboard_log=tensorboard_log,
            supported_action_spaces=supported_action_spaces,
        )

        self.n_steps = n_steps
        self.gamma = gamma
        self.gae_lambda = gae_lambda
        self.ent_coef = ent_coef
        self.vf_coef = vf_coef
        self.max_grad_norm = max_grad_norm

        if _init_setup_model:
            self._setup_model()

    def _setup_model(self) -> None:
        self._setup_lr_schedule()
        self.set_random_seed(self.seed)
        # pytype:disable=not-instantiable
        self.policy = self.policy_class(  # type: ignore[assignment]
            self.observation_space, self.action_space, self.lr_schedule, use_sde=self.use_sde, **self.policy_kwargs
        )
        # pytype:enable=not-instantiable
        self.policy = self.policy.to(self.device)
        self._last_extractor_states = self.policy.initial_state(self.n_envs)

        buffer_cls = DictRolloutBuffer if isinstance(self.observation_space, spaces.Dict) else RolloutBuffer

        self.rollout_buffer = buffer_cls(
            self.n_steps,
            self.observation_space,
            self.action_space,
            extractor_state_example=self.policy.initial_state(),
            device=self.device,
            gamma=self.gamma,
            gae_lambda=self.gae_lambda,
            n_envs=self.n_envs,
        )


    def collect_rollouts(
        self,
        env: VecEnv,
        callback: BaseCallback,
        rollout_buffer: RolloutBuffer,
        n_rollout_steps: int,
    ) -> bool:
        """
        Collect experiences using the current policy and fill a ``RolloutBuffer``.
        The term rollout here refers to the model-free notion and should not
        be used with the concept of rollout used in model-based RL or planning.

        :param env: The training environment
        :param callback: Callback that will be called at each step
            (and at the beginning and end of the rollout)
        :param rollout_buffer: Buffer to fill with rollouts
        :param n_rollout_steps: Number of experiences to collect per environment
        :return: True if function returned with at least `n_rollout_steps`
            collected, False if callback terminated rollout prematurely.
        """
        assert self._last_obs is not None, "No previous observation was provided"
        # Switch to eval mode (this affects batch norm / dropout)
        self.policy.set_training_mode(False)

        n_steps = 0
        rollout_buffer.reset()
        # Sample new weights for the state dependent exploration
        if self.use_sde:
            self.policy.reset_noise(env.num_envs)

        callback.on_rollout_start()

        # Recurrent state from the feature extractor, that will be updated
        extractor_states = ot.tree_map(lambda x: x.clone(), unwrap(self._last_extractor_states), namespace=OT_NAMESPACE)

        while n_steps < n_rollout_steps:
            if self.use_sde and self.sde_sample_freq > 0 and n_steps % self.sde_sample_freq == 0:
                # Sample a new noise matrix
                self.policy.reset_noise(env.num_envs)

            with th.no_grad():
                # Convert to pytorch tensor or to TensorDict
                obs_tensor = obs_as_tensor(self._last_obs, self.device)
                policy_out = self.policy(obs_tensor, extractor_states)
                extractor_states = policy_out.state
                actions, values, log_probs = policy_out.out
            actions = actions.to(env.device)

            # Rescale and perform action
            clipped_actions = actions

            if isinstance(self.action_space, spaces.Box):
<<<<<<< HEAD
                clipped_actions = th.clip(actions, th.as_tensor(self.action_space.low), th.as_tensor(self.action_space.high))
=======
                if self.policy.squash_output:
                    # Unscale the actions to match env bounds
                    # if they were previously squashed (scaled in [-1, 1])
                    clipped_actions = self.policy.unscale_action(clipped_actions)
                else:
                    # Otherwise, clip the actions to avoid out of bound error
                    # as we are sampling from an unbounded Gaussian distribution
                    clipped_actions = np.clip(actions, self.action_space.low, self.action_space.high)
>>>>>>> 57dbefe8

            new_obs, rewards, dones, infos = env.step(clipped_actions)

            self.num_timesteps += env.num_envs

            # Give access to local variables
            callback.update_locals(locals())
            if callback.on_step() is False:
                return False

            self._update_info_buffer(infos)
            n_steps += 1

            if isinstance(self.action_space, spaces.Discrete):
                # Reshape in case of discrete action
                actions = actions.reshape(-1, 1)

            if env.metadata.get("has_terminal_obs", True):
                # Handle timeout by bootstraping with value function
                # see GitHub issue #633
                for idx, done in enumerate(dones):
                    if (
                        done
                        and infos[idx].get("terminal_observation") is not None
                        and infos[idx].get("TimeLimit.truncated", False)
                    ):
                        terminal_obs = self.policy.obs_maybe_transpose(infos[idx]["terminal_observation"])[0]
                        with th.no_grad():
                            terminal_extractor_state = ot.tree_map(lambda x: x[:, idx : idx + 1, :].contiguous(), extractor_states, namespace=OT_NAMESPACE)
                            episode_starts = th.tensor([False], dtype=th.float32, device=self.device)
                            terminal_value_and_state = self.policy.predict_values(terminal_obs, terminal_extractor_state)
                            terminal_value = terminal_value_and_state.out.squeeze()
                        rewards[idx] += self.gamma * terminal_value

            rollout_buffer.add(
                self._last_obs,  # type: ignore[arg-type]
                actions,
                rewards,
                self._last_episode_starts,  # type: ignore[arg-type]
                values,
                log_probs,
                unwrap(self._last_extractor_states),
            )
            self._last_obs = new_obs  # type: ignore[assignment]
            self._last_episode_starts = dones
            self._last_extractor_states = extractor_states

        with th.no_grad():
            # Compute value for the last timestep
            value_and_state = self.policy.predict_values(obs_as_tensor(new_obs, self.device), extractor_state=extractor_states)  # type: ignore[arg-type]

        rollout_buffer.compute_returns_and_advantage(last_values=value_and_state.out, dones=dones)

        callback.update_locals(locals())

        callback.on_rollout_end()

        return True

    def train(self) -> None:
        """
        Consume current rollout data and update policy parameters.
        Implemented by individual algorithms.
        """
        raise NotImplementedError

    def learn(
        self: SelfOnPolicyAlgorithm,
        total_timesteps: int,
        callback: MaybeCallback = None,
        log_interval: int = 1,
        tb_log_name: str = "OnPolicyAlgorithm",
        reset_num_timesteps: bool = True,
        progress_bar: bool = False,
    ) -> SelfOnPolicyAlgorithm:
        iteration = 0

        total_timesteps, callback = self._setup_learn(
            total_timesteps,
            callback,
            reset_num_timesteps,
            tb_log_name,
            progress_bar,
        )

        callback.on_training_start(locals(), globals())

        assert self.env is not None

        while self.num_timesteps < total_timesteps:
            continue_training = self.collect_rollouts(self.env, callback, self.rollout_buffer, n_rollout_steps=self.n_steps)

            if continue_training is False:
                break

            iteration += 1
            self._update_current_progress_remaining(self.num_timesteps, total_timesteps)

            # Display training infos
            if log_interval is not None and iteration % log_interval == 0:
                assert self.ep_info_buffer is not None
                time_elapsed = max((time.time_ns() - self.start_time) / 1e9, sys.float_info.epsilon)
                fps = int((self.num_timesteps - self._num_timesteps_at_start) / time_elapsed)
                self.logger.record("time/iterations", iteration, exclude="tensorboard")
                if len(self.ep_info_buffer) > 0 and len(self.ep_info_buffer[0]) > 0:
                    self.logger.record("rollout/ep_rew_mean", safe_mean([ep_info["r"] for ep_info in self.ep_info_buffer]))
                    self.logger.record("rollout/ep_len_mean", safe_mean([ep_info["l"] for ep_info in self.ep_info_buffer]))
                self.logger.record("time/fps", fps)
                self.logger.record("time/time_elapsed", int(time_elapsed), exclude="tensorboard")
                self.logger.record("time/total_timesteps", self.num_timesteps, exclude="tensorboard")
                self.logger.dump(step=self.num_timesteps)

            self.train()

        callback.on_training_end()

        return self

    def _get_torch_save_params(self) -> Tuple[List[str], List[str]]:
        state_dicts = ["policy", "policy.optimizer"]

        return state_dicts, []<|MERGE_RESOLUTION|>--- conflicted
+++ resolved
@@ -182,9 +182,6 @@
             clipped_actions = actions
 
             if isinstance(self.action_space, spaces.Box):
-<<<<<<< HEAD
-                clipped_actions = th.clip(actions, th.as_tensor(self.action_space.low), th.as_tensor(self.action_space.high))
-=======
                 if self.policy.squash_output:
                     # Unscale the actions to match env bounds
                     # if they were previously squashed (scaled in [-1, 1])
@@ -192,8 +189,7 @@
                 else:
                     # Otherwise, clip the actions to avoid out of bound error
                     # as we are sampling from an unbounded Gaussian distribution
-                    clipped_actions = np.clip(actions, self.action_space.low, self.action_space.high)
->>>>>>> 57dbefe8
+                    clipped_actions = th.clip(actions, th.as_tensor(self.action_space.low), th.as_tensor(self.action_space.high))
 
             new_obs, rewards, dones, infos = env.step(clipped_actions)
 
